--- conflicted
+++ resolved
@@ -39,7 +39,6 @@
         engine.say(text)
         engine.runAndWait()
     except RuntimeError:
-<<<<<<< HEAD
         st.warning("🗣️ Voice engine busy. Please wait or restart app.")
 
 # ---- CAPTION ----
@@ -109,50 +108,6 @@
 tab1, tab2, tab3 = st.tabs(["🖼️ Image", "🎞️ Video", "📷 Live Camera"])
 
 # ---- IMAGE TAB ----
-=======
-        pass
-
-def play_alert():
-    if os.path.exists(ALERT_SOUND):
-        pygame.mixer.music.load(ALERT_SOUND)
-        pygame.mixer.music.play()
-
-def stop_alert():
-    pygame.mixer.music.stop()
-    engine.stop()
-
-def extract_text_easyocr(image_np):
-    results = ocr_reader.readtext(image_np)
-    return " ".join([text for _, text, _ in results])
-
-# ======================
-# STREAMLIT APP CONFIG
-# ======================
-st.set_page_config(page_title="IRIS: A Smart Vision", layout="wide", page_icon="🧠")
-st.markdown(
-    "<h1 style='text-align: center; font-size: 60px; color:#4B8BBE;'>🧠 IRIS — A Smart Vision System</h1>",
-    unsafe_allow_html=True,
-)
-
-@st.cache_resource
-def load_models():
-    yolo_model, model_type = load_yolo_model()
-    caption_processor, caption_model = load_caption_model()
-    return yolo_model, model_type, caption_processor, caption_model
-
-yolo_model, model_type, caption_processor, caption_model = load_models()
-
-if yolo_model is None:
-    st.warning("⚠ No YOLO model found. Place iris_best.pt or yolov8n.pt in the root folder.")
-else:
-    st.success(f"✅ Using {'Custom IRIS Model' if model_type == 'custom' else 'COCO Pretrained Model'}")
-
-tab1, tab2, tab3 = st.tabs(["📷 Image", "🎥 Video", "🔴 Live Camera"])
-
-# -----------------------
-# IMAGE TAB
-# -----------------------
->>>>>>> fab008bb
 with tab1:
     uploaded_file = st.file_uploader("📷 Upload an Image for Analysis", type=["jpg", "jpeg", "png"])
     if uploaded_file:
@@ -177,7 +132,6 @@
 
         st.markdown("### 🧾 Image Comparison")
         col1, col2 = st.columns(2)
-<<<<<<< HEAD
         col1.image(image_np, caption="📤 Uploaded Image", use_container_width=True)
         col2.image(annotated, caption="🧠 Detected Image", use_container_width=True)
 
@@ -194,6 +148,7 @@
             st.markdown(f'<div class="caption-box">{caption}</div>', unsafe_allow_html=True)
             if st.button("🔊 Speak Caption"):
                 speak_text(caption)
+
 
         with st.expander("❓ Ask a Question About the Image"):
             question = st.text_input("Your Question")
@@ -217,6 +172,21 @@
 
         with st.expander("📜 Detection History (Last 5 Images)"):
             st.dataframe(st.session_state.history)
+
+        with col2:
+            st.image(img_with_boxes, caption="Detections", use_column_width=True)
+
+        if caption:
+            st.markdown(f"<h3 style='color:#006400;'>📝 Scene Caption:</h3><p style='font-size:20px'>{caption}</p>", unsafe_allow_html=True)
+
+        if detected_text:
+            st.markdown(f"<h3 style='color:#8B0000;'>🔡 OCR Text Detected:</h3><p style='font-size:20px'>{detected_text}</p>", unsafe_allow_html=True)
+
+        if st.button("🔊 Speak Caption and Text", key="speak_caption_image"):
+            speak(caption)
+            if detected_text:
+                speak("Detected text: " + detected_text)
+
 
 # ---- VIDEO TAB ----
 with tab2:
@@ -252,76 +222,6 @@
                 stframe.image(frame_rgb, channels="RGB", use_container_width=True)
             cap.release()
 
-# ---- LIVE CAMERA TAB ----
-=======
-        with col1:
-            st.image(image, caption="Original", use_column_width=True)
-
-        with st.spinner("Analyzing..."):
-            result, labels = detect_objects(np_img, yolo_model, conf=confidence)
-            img_with_boxes = np_img.copy()
-
-            for box in result.boxes:
-                cls_id = int(box.cls[0])
-                label = result.names[cls_id]
-                conf_score = float(box.conf[0])
-                x1, y1, x2, y2 = map(int, box.xyxy[0])
-                cv2.rectangle(img_with_boxes, (x1, y1), (x2, y2), (0, 255, 0), 2)
-                cv2.putText(img_with_boxes, f"{label} {conf_score:.2f}", (x1, y1 - 10),
-                            cv2.FONT_HERSHEY_SIMPLEX, 0.6, (0, 255, 0), 2)
-
-            caption = generate_caption(image, caption_processor, caption_model)
-            detected_text = extract_text_easyocr(np_img)
-
-        with col2:
-            st.image(img_with_boxes, caption="Detections", use_column_width=True)
-
-        if caption:
-            st.markdown(f"<h3 style='color:#006400;'>📝 Scene Caption:</h3><p style='font-size:20px'>{caption}</p>", unsafe_allow_html=True)
-
-        if detected_text:
-            st.markdown(f"<h3 style='color:#8B0000;'>🔡 OCR Text Detected:</h3><p style='font-size:20px'>{detected_text}</p>", unsafe_allow_html=True)
-
-        if st.button("🔊 Speak Caption and Text", key="speak_caption_image"):
-            speak(caption)
-            if detected_text:
-                speak("Detected text: " + detected_text)
-
-        save_to_history(objects=labels, img=np_img, caption_text=caption)
-
-# -----------------------
-# VIDEO TAB
-# -----------------------
-with tab2:
-    st.header("Video Analysis")
-    video_file = st.file_uploader("Upload a video", type=["mp4", "avi", "mov"])
-
-    if video_file and yolo_model:
-        temp_file = tempfile.NamedTemporaryFile(delete=False)
-        temp_file.write(video_file.read())
-        cap = cv2.VideoCapture(temp_file.name)
-        st_frame = st.empty()
-        stop_btn = st.button("⏹ Stop", key="stop_video")
-
-        last_frame = None
-
-        while cap.isOpened() and not stop_btn:
-            ret, frame = cap.read()
-            if not ret:
-                break
-
-            last_frame = frame.copy()
-            frame_rgb = cv2.cvtColor(frame, cv2.COLOR_BGR2RGB)
-            result, labels = detect_objects(frame_rgb, yolo_model, conf=confidence)
-
-            for box in result.boxes:
-                cls_id = int(box.cls[0])
-                label = result.names[cls_id]
-                x1, y1, x2, y2 = map(int, box.xyxy[0])
-                cv2.rectangle(frame, (x1, y1), (x2, y2), (0, 255, 0), 2)
-                cv2.putText(frame, f"{label}", (x1, y1 - 10),
-                            cv2.FONT_HERSHEY_SIMPLEX, 0.6, (0, 255, 0), 2)
-
             st_frame.image(frame, channels="BGR", use_column_width=True)
 
         cap.release()
@@ -346,7 +246,6 @@
 # -----------------------
 # LIVE CAMERA TAB
 # -----------------------
->>>>>>> fab008bb
 with tab3:
     st.header("📷 Start Live Camera Detection")
     if st.button("🎥 Start Camera"):
@@ -360,7 +259,6 @@
                 break
 
             frame_rgb = cv2.cvtColor(frame, cv2.COLOR_BGR2RGB)
-<<<<<<< HEAD
             results_custom = custom_model(frame_rgb)[0]
             results_coco = coco_model(frame_rgb)[0]
 
@@ -371,19 +269,6 @@
                     xyxy = box.xyxy[0].cpu().numpy().astype(int)
                     cv2.rectangle(frame_rgb, xyxy[:2], xyxy[2:], (0, 255, 0), 2)
                     cv2.putText(frame_rgb, label, xyxy[:2], cv2.FONT_HERSHEY_SIMPLEX, 0.8, (255, 0, 0), 2)
-
-            stframe.image(frame_rgb, channels="RGB", use_container_width=True)
-        cap.release()
-=======
-            result, labels = detect_objects(frame_rgb, yolo_model, conf=confidence)
-
-            for box in result.boxes:
-                cls_id = int(box.cls[0])
-                label = result.names[cls_id]
-                x1, y1, x2, y2 = map(int, box.xyxy[0])
-                cv2.rectangle(frame, (x1, y1), (x2, y2), (0, 255, 0), 2)
-                cv2.putText(frame, f"{label}", (x1, y1 - 10),
-                            cv2.FONT_HERSHEY_SIMPLEX, 0.6, (0, 255, 0), 2)
 
             cam_window.image(frame, channels="BGR", use_column_width=True)
 
@@ -405,5 +290,4 @@
         st.success(f"Caption: {entry['caption']}")
         st.markdown("---")
 else:
-    st.info("No history yet.")
->>>>>>> fab008bb
+    st.info("No history yet.")